--- conflicted
+++ resolved
@@ -267,106 +267,14 @@
 """
 $(SIGNATURES)
 
-<<<<<<< HEAD
 Calculate test function integral for the time time derivative of a current density. More precicesly, this method
 computes the current ``\\int_{\\Omega} \\nabla T \\cdot \\partial_t \\vec J_i dx`` using a test function approach.
 This method can be used for general coupled systems such as Poisson-Nernst Planck or the van Roosbroeck model, where an internal electric through the moving charge carriers is considered.
-=======
-Calculate test function integral for the time derivative of a current density. More precicesly, this method
-computes the current ``\\int_{\\Gamma} \\partial_t \\vec J_i \\cdot \\vec n ds`` through a contact ``\\Gamma``
-using a test function approach.
-This method can be used for general coupled systems such as Poisson-Nernst Planck or the van Roosbroeck model, where an internal electric through the moving charge carriers is considered.
-We rely on the reformulation [Gajewski, WIAS Report No 6, 1993]
-``\\int_{\\Gamma} \\partial_t \\vec J_i \\cdot \\vec n ds =
-\\int_{\\Omega} \\nabla T \\cdot \\partial_t \\vec J_i dx +
-\\int_{\\Omega} T \\partial_t \\nabla \\cdot \\vec J_i  dx``.
-Both integral contributions are calculated separately.
->>>>>>> e0ad2bc4
 """
 function integrate_flux_time_derivative(
         system::AbstractSystem, tf, U::AbstractMatrix{Tv},
         Uold::AbstractMatrix{Tv}, tstep; params = Tv[], data = system.physics.data
     ) where {Tv}
-
-<<<<<<< HEAD
-=======
-    integral1 = integrate_displacement_nodebatch(system, tf, U, Uold, tstep; params, data)
-    integral2 = integrate_displacement_edgebatch(system, tf, U, Uold, tstep; params, data)
-
-    return integral1 .+ integral2
-end
-
-"""
-$(SIGNATURES)
-
-Calculate one of the two test function integrals
-``\\int_{\\Omega} T \\partial_t \\nabla \\cdot \\vec J_i  dx``.
-By assumption, we assume that there is no present storage term.
-"""
-function integrate_displacement_nodebatch(
-        system::AbstractSystem, tf, U::AbstractMatrix{Tv},
-        Uold::AbstractMatrix{Tv}, tstep; params = Tv[], data = system.physics.data
-    ) where {Tv}
-
-    grid = system.grid
-    nspecies = num_species(system)
-    integral = zeros(Tv, nspecies)
-    tstepinv = 1.0 / tstep
-
-    nparams = system.num_parameters
-    @assert nparams == length(params)
-
-    # !!! params etc
-    physics = system.physics
-    node = Node(system, 0.0, 1.0, params)
-
-    UK = Array{Tv, 1}(undef, nspecies + nparams)
-    UKold = Array{Tv, 1}(undef, nspecies + nparams)
-
-    if nparams > 0
-        UK[(nspecies + 1):end] .= params
-        UKold[(nspecies + 1):end] .= params
-    end
-
-    rea_eval = ResEvaluator(physics, data, :reaction, UK, node, nspecies + nparams)
-    reaold_eval = ResEvaluator(physics, data, :reaction, UKold, node, nspecies + nparams)
-
-    for item in nodebatch(system.assembly_data)
-        for inode in noderange(system.assembly_data, item)
-            _fill!(node, system.assembly_data, inode, item)
-            for ispec in 1:nspecies
-                UK[ispec] = U[ispec, node.index]
-                UKold[ispec] = Uold[ispec, node.index]
-            end
-
-            evaluate!(rea_eval, UK)
-            rea = res(rea_eval)
-            evaluate!(reaold_eval, UKold)
-            reaold = res(reaold_eval)
-
-            # source term cancels out
-            function asm_res(idof, ispec)
-                return integral[ispec] += node.fac *
-                    ((rea[ispec] - reaold[ispec])) * tstepinv * tf[node.index]
-            end
-            assemble_res(node, system, asm_res)
-        end
-
-    end
-    return integral
-end
-
-"""
-$(SIGNATURES)
-
-Calculate one of the two test function integrals
-``\\int_{\\Omega} \\nabla T \\cdot \\partial_t \\vec J_i dx``.
-"""
-function integrate_displacement_edgebatch(
-        system::AbstractSystem, tf, U::AbstractMatrix{Tv},
-        Uold::AbstractMatrix{Tv}, tstep; params = Tv[], data = system.physics.data
-    ) where {Tv}
->>>>>>> e0ad2bc4
     grid = system.grid
     nspecies = num_species(system)
     integral = zeros(Tv, nspecies)
