#=
Form factor + edge velocity calculation
=#

################################################
"""
$(SIGNATURES)

Calculate node volume  and voronoi surface contributions for cell.
"""

function cellfactors!(T::Type{Edge1D}, ::Type{Cartesian1D}, coord, cellnodes, icell, nodefac, edgefac)
    en = local_celledgenodes(T)
    K = cellnodes[en[1, 1], icell]
    L = cellnodes[en[2, 1], icell]
    xK = coord[1, K]
    xL = coord[1, L]
    d = abs(xL[1] - xK[1])
    nodefac[1] = d / 2
    nodefac[2] = d / 2
    edgefac[1] = 1 / d
    nothing
end

function cellfactors!(T::Type{Edge1D}, ::Type{<:Polar1D}, coord, cellnodes, icell, nodefac, edgefac)
    en = local_celledgenodes(T)
    K = cellnodes[en[1, 1], icell]
    L = cellnodes[en[2, 1], icell]
    xK = coord[1, K]
    xL = coord[1, L]
    r0 = xK[1]
    r1 = xL[1]
    if r1 < r0
        r0 = xL[1]
        r1 = xK[1]
    end
    rhalf = 0.5 * (r1 + r0)
    # cpar[1]= π*(r1*r1-r0*r0);         # circular volume
    nodefac[1] = π * (rhalf * rhalf - r0 * r0)   # circular volume between midline and boundary
    nodefac[2] = π * (r1 * r1 - rhalf * rhalf)   # circular volume between midline and boundary
    edgefac[1] = 2.0 * π * rhalf / (r1 - r0)     # circular surface / width
    nothing
end

function cellfactors!(T::Type{Edge1D}, ::Type{<:Spherical1D}, coord, cellnodes, icell, nodefac, edgefac)
    en = local_celledgenodes(T)
    K = cellnodes[en[1, 1], icell]
    L = cellnodes[en[2, 1], icell]
    xK = coord[1, K]
    xL = coord[1, L]
    r0 = xK[1]
    r1 = xL[1]
    if r1 < r0
        r0 = xL[1]
        r1 = xK[1]
    end
    rhalf = 0.5 * (r1 + r0)
    nodefac[1] = π * (rhalf^3 - r0^3) * 4.0 / 3.0   # sphere volume between midline and boundary
    nodefac[2] = π * (r1^3 - rhalf^3) * 4.0 / 3.0   # sphere volume between midline and boundary
    edgefac[1] = 4.0 * π * rhalf^2 / (r1 - r0)      # circular surface / width
    nothing
end

function cellfactors!(T::Type{Triangle2D}, ::Type{Cartesian2D}, coord, cellnodes, icell, npar, epar)
    en = local_celledgenodes(T)
    @views n = cellnodes[:, icell]

    # Fill matrix of edge vectors
    V = @SMatrix[coord[1, n[en[1, 1]]]-coord[1, n[en[2, 1]]] coord[1, n[en[1, 2]]]-coord[1, n[en[2, 2]]] coord[1, n[en[1, 3]]]-coord[1, n[en[2, 3]]];
                 coord[2, n[en[1, 1]]]-coord[2, n[en[2, 1]]] coord[2, n[en[1, 2]]]-coord[2, n[en[2, 2]]] coord[2, n[en[1, 3]]]-coord[2, n[en[2, 3]]]]

    # Compute determinant 
    det = V[1, 3] * V[2, 2] - V[1, 2] * V[2, 3]
    vol = abs(0.5 * det)
    ivol = 1.0 / vol

    # squares of edge lengths
    dd = (V[1, 1] * V[1, 1] + V[2, 1] * V[2, 1],
          V[1, 2] * V[1, 2] + V[2, 2] * V[2, 2],
          V[1, 3] * V[1, 3] + V[2, 3] * V[2, 3])

    # contributions to \sigma_kl/h_kl
    epar[1] = (dd[2] + dd[3] - dd[1]) * 0.125 * ivol
    epar[2] = (dd[3] + dd[1] - dd[2]) * 0.125 * ivol
    epar[3] = (dd[1] + dd[2] - dd[3]) * 0.125 * ivol

    # contributions to \omega_k

    npar .= 0.0
    for i = 1:3
        npar[en[1, i]] += epar[i] * dd[i] * 0.25
        npar[en[2, i]] += epar[i] * dd[i] * 0.25
    end

    nothing
end

function cellfactors!(T::Type{Triangle2D}, ::Type{Cylindrical2D}, coord, cellnodes, icell, npar, epar)
    en = local_celledgenodes(T)
    @views n = cellnodes[:, icell]

    # Fill matrix of edge vectors
    V = @SMatrix[coord[1, n[en[1, 1]]]-coord[1, n[en[2, 1]]] coord[1, n[en[1, 2]]]-coord[1, n[en[2, 2]]] coord[1, n[en[1, 3]]]-coord[1, n[en[2, 3]]];
                 coord[2, n[en[1, 1]]]-coord[2, n[en[2, 1]]] coord[2, n[en[1, 2]]]-coord[2, n[en[2, 2]]] coord[2, n[en[1, 3]]]-coord[2, n[en[2, 3]]]]

    # Compute determinant 
    det = V[1, 3] * V[2, 2] - V[1, 2] * V[2, 3]
    vol = abs(0.5 * det)
    ivol = 1.0 / vol

    # squares of edge lengths
    dd = (V[1, 1] * V[1, 1] + V[2, 1] * V[2, 1],
          V[1, 2] * V[1, 2] + V[2, 2] * V[2, 2],
          V[1, 3] * V[1, 3] + V[2, 3] * V[2, 3])

    # Edge midpoints
    emid = @SArray[0.5*(coord[1, n[en[1, 1]]] + coord[1, n[en[2, 1]]]) 0.5*(coord[1, n[en[1, 2]]] + coord[1, n[en[2, 2]]]) 0.5*(coord[1, n[en[1, 3]]] + coord[1, n[en[2, 3]]]);
                   0.5*(coord[2, n[en[1, 1]]] + coord[2, n[en[2, 1]]]) 0.5*(coord[2, n[en[1, 2]]] + coord[2, n[en[2, 2]]]) 0.5*(coord[2, n[en[1, 3]]] + coord[2, n[en[2, 3]]])]

    # Circumcenter; use epar as temp storage
    @views tricircumcenter!(epar, coord[:, n[1]], coord[:, n[2]], coord[:, n[3]])
    rcc = epar[1]

    # contributions to \sigma_kl/h_kl (cartesian)
    epar[1] = (dd[2] + dd[3] - dd[1]) * 0.125 * ivol
    epar[2] = (dd[3] + dd[1] - dd[2]) * 0.125 * ivol
    epar[3] = (dd[1] + dd[2] - dd[3]) * 0.125 * ivol

    # contributions to \omega_k
    # for integration we multiply cartesian areas with 2\pi the average radius
    npar .= 0.0
    for i = 1:3
        @views r1 = coord[1, n[en[1, i]]]
        @views r2 = coord[1, n[en[2, i]]]

        cylfac1 = 2 * π * (r1 + rcc + emid[1, i]) / 3
        cylfac2 = 2 * π * (r2 + rcc + emid[1, i]) / 3

        npar[en[1, i]] += epar[i] * dd[i] * 0.25 * cylfac1
        npar[en[2, i]] += epar[i] * dd[i] * 0.25 * cylfac2
    end

    # for angular integration we multiply interface lengths with 2\pi the average radius of the interface
    # need to do this after angular integrating volume contributions
    for i = 1:3
        rmid = (rcc + emid[1, i]) / 2
        epar[i] *= 2π * rmid
    end

    nothing
end

function cellfactors!(T::Type{Tetrahedron3D}, ::Type{Cartesian3D}, coord, cellnodes, icell, npar, epar)
    # Transferred from WIAS/pdelib, (c) J. Fuhrmann, H. Langmach, I. Schmelzer
    @views n = cellnodes[:, icell]
    en = local_celledgenodes(T)
    @views pp1 = en[1, :]
    @views pp2 = en[2, :]

    pi1 = (5, 6, 5, 1)
    pi2 = (6, 3, 1, 4)
    pi3 = (4, 2, 3, 2)

    po1 = (2, 1, 2, 6)
    po2 = (1, 4, 6, 3)
    po3 = (3, 5, 4, 5)

    # use epar as intermediate memory
    for i = 1:6
        p1 = cellnodes[pp1[i], icell]
        p2 = cellnodes[pp2[i], icell]
        dx = coord[1, p1] - coord[1, p2]
        dy = coord[2, p1] - coord[2, p2]
        dz = coord[3, p1] - coord[3, p2]
        epar[i] = dx * dx + dy * dy + dz * dz
    end

    # non-allocating tuple
    dd = (epar[1], epar[2], epar[3], epar[4], epar[5], epar[6])
    epar .= 0

    x1 = coord[1, n[2]] - coord[1, n[1]]
    y1 = coord[2, n[2]] - coord[2, n[1]]
    z1 = coord[3, n[2]] - coord[3, n[1]]

    x2 = coord[1, n[3]] - coord[1, n[1]]
    y2 = coord[2, n[3]] - coord[2, n[1]]
    z2 = coord[3, n[3]] - coord[3, n[1]]

    x3 = coord[1, n[4]] - coord[1, n[1]]
    y3 = coord[2, n[4]] - coord[2, n[1]]
    z3 = coord[3, n[4]] - coord[3, n[1]]

    det = (x1 * (y2 * z3 - y3 * z2) + x2 * (y3 * z1 - y1 * z3) + x3 * (y1 * z2 - y2 * z1))

    if det < 0
        det = -det
    end
    vol = det / 6
    vv = 96 * 6 * vol

    for i = 1:4
        npar[i] = 0.0
        i1 = pi1[i]
        i2 = pi2[i]
        i3 = pi3[i]

        h1 = dd[i1] * (dd[i2] + dd[i3] - dd[i1])
        h2 = dd[i2] * (dd[i3] + dd[i1] - dd[i2])
        h3 = dd[i3] * (dd[i1] + dd[i2] - dd[i3])

        df = h1 + h2 + h3
        vf = (h1 * dd[po1[i]] + h2 * dd[po2[i]] + h3 * dd[po3[i]] - 2 * dd[i1] * dd[i2] * dd[i3]) / (vv * df)
        epar[i1] += h1 * vf
        epar[i2] += h2 * vf
        epar[i3] += h3 * vf
    end

    for i = 1:6
        npar[pp1[i]] += epar[i]
        npar[pp2[i]] += epar[i]
        epar[i] = 6 * epar[i] / dd[i]
    end
    nothing
end

################################################
"""
$(SIGNATURES)

Calculate node volume  contributions for boundary face.
"""

function bfacefactors!(T::Type{Vertex0D}, ::Type{Cartesian1D}, coord, bfacenodes, ibface, nodefac, edgefac)
    nodefac[1] = 1.0
    nothing
end

function bfacefactors!(T::Type{Vertex0D}, ::Type{<:Polar1D}, coord, bfacenodes, ibface, nodefac, edgefac)
    inode = bfacenodes[1, ibface]
    r = coord[1, inode]
    nodefac[1] = 2 * π * r
    nothing
end

function bfacefactors!(T::Type{Vertex0D}, ::Type{<:Spherical1D}, coord, bfacenodes, ibface, nodefac, edgefac)
    inode = bfacenodes[1, ibface]
    r = coord[1, inode]
    nodefac[1] = 4 * π * r^2
    nothing
end

function bfacefactors!(T::Type{Edge1D}, ::Type{Cartesian2D}, coord, bfacenodes, ibface, nodefac, edgefac)
    en = local_celledgenodes(T)
    i1 = bfacenodes[en[1, 1], ibface]
    i2 = bfacenodes[en[2, 1], ibface]
    dx = coord[1, i1] - coord[1, i2]
    dy = coord[2, i1] - coord[2, i2]
    d = sqrt(dx * dx + dy * dy)
    nodefac[1] = d / 2
    nodefac[2] = d / 2
    edgefac[1] = 1 / d
    nothing
end

function bfacefactors!(T::Type{Edge1D}, ::Type{<:Cylindrical2D}, coord, bfacenodes, ibface, nodefac, edgefac)
    en = local_celledgenodes(T)
    i1 = bfacenodes[en[1, 1], ibface]
    i2 = bfacenodes[en[2, 1], ibface]
    r1 = coord[1, i1]
    r2 = coord[1, i2]
    z1 = coord[2, i1]
    z2 = coord[2, i2]
    dr = r1 - r2
    rmid = (r1 + r2) / 2
    dz = z1 - z2
    l = sqrt(dr * dr + dz * dz)
    nodefac[1] = π * (r1 + rmid) * l / 2
    nodefac[2] = π * (r2 + rmid) * l / 2
    nothing
end

function bfacefactors!(T::Type{Triangle2D}, ::Type{<:Cartesian3D}, coord, bfacenodes, ibface, npar, epar)
    # Transferred from WIAS/pdelib, (c) J. Fuhrmann, H. Langmach, I. Schmelzer

    en = local_celledgenodes(T)
    @views n = bfacenodes[:, ibface]

    epar .= 0
    for j = 1:3
        d = coord[j, n[en[1, 1]]] - coord[j, n[en[2, 1]]]
        epar[1] += d * d
        d = coord[j, n[en[1, 2]]] - coord[j, n[en[2, 2]]]
        epar[2] += d * d
        d = coord[j, n[en[1, 3]]] - coord[j, n[en[2, 3]]]
        epar[3] += d * d
    end

    dd = (epar[1], epar[2], epar[3])

    # Kanten-Flaechenanteile (ohne Abschneiden); epar als Hilfsfeld benutzt
    epar[1] = (dd[2] + dd[3] - dd[1]) * dd[1]
    epar[2] = (dd[3] + dd[1] - dd[2]) * dd[2]
    epar[3] = (dd[1] + dd[2] - dd[3]) * dd[3]
    vol = sqrt(epar[1] + epar[2] + epar[3]) * 0.25

    d = 1.0 / (8 * vol)

    # Knoten-Flaechenanteile (ohne Abschneiden)
    npar .= 0.0
    for i = 1:3
        npar[en[1, i]] += epar[i] * d * 0.25
        npar[en[2, i]] += epar[i] * d * 0.25
    end

    # Kantengewichte
    epar[1] = epar[1] * d / dd[1]
    epar[2] = epar[2] * d / dd[2]
    epar[3] = epar[3] * d / dd[3]

    nothing
end

##################################################################

#
# TODO: this should be generalized for more quadrules
#
<<<<<<< HEAD
function integrate(::Type{<:Cartesian2D}, coordl, coordr, hnormal, velofunc::F ; kwargs...) where F
=======
"""
$(SIGNATURES)

This is an internal function to integrate `velofunc` along the edge ``\\sigma=\\overline{\\mathtt{coordl}\\,\\mathtt{coordr}}``
between the ``x_K`` and ``x_L`` where ``\\mathtt{hnormal}=x_K-x_L`` using [Simpson's Rule](https://en.wikipedia.org/wiki/Simpson%27s_rule).
To be precise, compute for a cartesian coordinate system:
``\\int_{\\sigma} \\mathbf{v} \\cdot \\mathbf{n} \\,\\mathrm{ds} \\lvert x_K - x_L \\rvert / \\lvert\\sigma\\rvert``.
"""
function integrate(::Type{<:Cartesian2D}, coordl, coordr, hnormal, velofunc; kwargs...)
>>>>>>> 259681b4
    wl = 1.0 / 6.0
    wm = 2.0 / 3.0
    wr = 1.0 / 6.0
    coordm=( 0.5*(coordl[1]+coordr[1]), 0.5*(coordl[2]+coordr[2]) )
    (vxl, vyl) = velofunc(coordl[1], coordl[2])
    (vxm, vym) = velofunc(coordm[1], coordm[2])
    (vxr, vyr) = velofunc(coordr[1], coordr[2])
    return (wl * vxl + wm * vxm + wr * vxr) * hnormal[1] + (wl * vyl + wm * vym + wr * vyr) * hnormal[2]
end

<<<<<<< HEAD
function integrate(::Type{<:Cylindrical2D}, coordl, coordr, hnormal, velofunc::F ; kwargs...) where F
=======
"""
$(SIGNATURES)

This is an internal function similar to `integrate(::Type{<:Cartesian2D},...)`, but computes instead
``\\int_{\\sigma} r \\, \\mathbf{v} \\cdot \\mathbf{n} \\,\\mathrm{ds} \\lvert x_K - x_L \\rvert / \\left ( \\lvert\\sigma\\rvert r(\\mathrm{mid}(\\sigma)) \\right )``
where ``r(\\mathrm{mid}(\\sigma))`` is the ``r``-coordinate of the mid-point of ``\\sigma``.
"""
function integrate(::Type{<:Cylindrical2D}, coordl, coordr, hnormal, velofunc; kwargs...)
>>>>>>> 259681b4
    wl = 1.0 / 6.0
    wm = 2.0 / 3.0
    wr = 1.0 / 6.0
    coordm=( 0.5*(coordl[1]+coordr[1]), 0.5*(coordl[2]+coordr[2]) )

    rl = coordl[1]
    rm = coordm[1]
    rr = coordr[1]

    if abs(coordm[1]) < eps()
        return 0
    else
        (vxl, vyl) = velofunc(coordl[1], coordl[2])
        (vxm, vym) = velofunc(coordm[1], coordm[2])
        (vxr, vyr) = velofunc(coordr[1], coordr[2])

        vl = vxl * hnormal[1] + vyl * hnormal[2]
        vm = vxm * hnormal[1] + vym * hnormal[2]
        vr = vxr * hnormal[1] + vyr * hnormal[2]

        return (wl * vl * rl + wm * vm * rm + wr * vr * rr) / rm
    end
end

"""
$(SIGNATURES)

Project velocity onto grid edges.
That is, we compute the path integrals of the given `velofunc` along the 
Voronoi cell edges as provided by [`integrate`](@ref).
"""
function edgevelocities(grid, velofunc::F ; kwargs...) where F
    @assert dim_space(grid) < 3

    cn = grid[CellNodes]
    ec = grid[EdgeCells]
    en = grid[EdgeNodes]
    coord = grid[Coordinates]
    coord_system = grid[CoordinateSystem]

    velovec = zeros(Float64, num_edges(grid))
    if dim_space(grid) == 1
        for iedge = 1:num_edges(grid)
            K = en[1, iedge]
            L = en[2, iedge]
            elen = coord[1, L] - coord[1, K]
            vx, vy = velofunc((coord[1, K] + coord[1, L]) / 2, 0)
            velovec[iedge] = -elen * vx
        end
    else
        hnormal=zeros(2)
        p1 = zeros(2)
        p2 = zeros(2)
        for iedge = 1:num_edges(grid)
            K = en[1, iedge]
            L = en[2, iedge]
            @views tricircumcenter!(p1,
                                    coord[:, cn[1, ec[1, iedge]]],
                                    coord[:, cn[2, ec[1, iedge]]],
                                    coord[:, cn[3, ec[1, iedge]]])
            if ec[2, iedge] > 0
                @views tricircumcenter!(p2,
                                        coord[:, cn[1, ec[2, iedge]]],
                                        coord[:, cn[2, ec[2, iedge]]],
                                        coord[:, cn[3, ec[2, iedge]]])
            else
                @views @. p2 = 0.5 * (coord[:, K] + coord[:, L])
            end
            @views @. hnormal.= coord[:, K] - coord[:, L]
            velovec[iedge] = integrate(coord_system, p1, p2, hnormal, velofunc; kwargs...)
        end
    end
    return velovec
end

"""
$(SIGNATURES)

Similar to [`edgevelocities`](@ref), but for boundary faces.
"""
function bfacevelocities(grid::ExtendableGrid{Tc,Ti}, velofunc::F ; kwargs...) where {Tc, Ti, F}
    @assert dim_space(grid) < 3
    bfacenodes = grid[BFaceNodes]
    coord = grid[Coordinates]
    coord_system = grid[CoordinateSystem]
    bfacecells = grid[BFaceCells]
    bfacenormals::Matrix{Tc} = grid[BFaceNormals]
    bfr = grid[BFaceRegions]
    velovec = zeros(Float64, 2, num_bfaces(grid))
    if dim_space(grid) == 1
        for ibface = 1:num_bfaces(grid)
            vx, vy = velofunc(coord[1, bfacenodes[1, ibface]])
            velovec[ibface] = vx * bfacenormals[1, ibface]
        end
    else
        p1=zeros(2)
        p2=zeros(2)
        pm=zeros(2)
        for ibface = 1:num_bfaces(grid)
            @views @. p1 = coord[:, bfacenodes[1, ibface]]
            @views @. p2 = coord[:, bfacenodes[2, ibface]]
            @views @. pm = 0.5 * (p1 + p2)
            @views velovec[1, ibface] = integrate(coord_system, p1, pm, bfacenormals[:, ibface], velofunc; kwargs...)
            @views velovec[2, ibface] = integrate(coord_system, pm, p2, bfacenormals[:, ibface], velofunc; kwargs...)
        end
    end
    return velovec
end

"""
$(SIGNATURES)

Calculate for each Voronoi cell associated with a node of sys.grid
the divergence of the velocity field used to obtain `evelo` and `bfvelo` via 
[`edgevelocities`](@ref) and [`bfacevelocities`](@ref) by means of summing
all `evelos` and `bfvelos` per Voronoi cell.
"""
function calc_divergences(sys, evelo, bfvelo)
    boundary_assem_data = sys.boundary_assembly_data
    grid = sys.grid
    div4nodes = zeros(Float64, num_nodes(grid))

    edge = Edge(sys)
    for item in edgebatch(sys.assembly_data)
        for iedge in edgerange(sys.assembly_data, item)
            _fill!(edge, sys.assembly_data, iedge, item)
            node1 = edge.node[1]
            node2 = edge.node[2]
            div4nodes[node1] -= evelo[edge.index] * edge.fac
            div4nodes[node2] += evelo[edge.index] * edge.fac
        end
    end

    # assem_data=sys.assembly_data
    # edgefactors = assem_data.edgefactors
    # cellnodes = grid[CellNodes]
    # celledges = grid[CellEdges]
    # celledgesigns = grid[CellFaceSigns]
    # en=local_celledgenodes(Triangle2D)
    # for icell in 1:num_cells(grid)
    #     for localedge in 1 : 3
    #         node1 = cellnodes[en[1,localedge], icell]
    #         node2 = cellnodes[en[2,localedge], icell]
    #         sign = celledgesigns[localedge, icell]
    #         div4nodes[node1] -= sign*evelo[celledges[localedge,icell]] * edgefactors[localedge,icell]
    #         div4nodes[node2] += sign*evelo[celledges[localedge,icell]] * edgefactors[localedge,icell]
    #     end
    # end

    bfacenodes = grid[BFaceNodes]
    boundarynodefactors = boundary_assem_data.nodefactors
    for ibface = 1:num_bfaces(grid)
        node1 = bfacenodes[1, ibface]
        node2 = bfacenodes[2, ibface]
        div4nodes[node1] += boundarynodefactors[1, ibface] * bfvelo[1, ibface]
        div4nodes[node2] += boundarynodefactors[2, ibface] * bfvelo[2, ibface]
    end

    return div4nodes
end

function calc_divergences(sys, velofunc)
    grid = sys.grid
    evelo = edgevelocities(grid, velofunc)
    bfvelo = bfacevelocities(grid, velofunc)

    return calc_divergences(sys, evelo, bfvelo)
end

"""
$(SIGNATURES)

Node form factors per boundary face
"""
bfacenodefactors(sys) = sys.boundary_assembly_data.nodefactors<|MERGE_RESOLUTION|>--- conflicted
+++ resolved
@@ -326,9 +326,6 @@
 #
 # TODO: this should be generalized for more quadrules
 #
-<<<<<<< HEAD
-function integrate(::Type{<:Cartesian2D}, coordl, coordr, hnormal, velofunc::F ; kwargs...) where F
-=======
 """
 $(SIGNATURES)
 
@@ -338,7 +335,6 @@
 ``\\int_{\\sigma} \\mathbf{v} \\cdot \\mathbf{n} \\,\\mathrm{ds} \\lvert x_K - x_L \\rvert / \\lvert\\sigma\\rvert``.
 """
 function integrate(::Type{<:Cartesian2D}, coordl, coordr, hnormal, velofunc; kwargs...)
->>>>>>> 259681b4
     wl = 1.0 / 6.0
     wm = 2.0 / 3.0
     wr = 1.0 / 6.0
@@ -349,9 +345,6 @@
     return (wl * vxl + wm * vxm + wr * vxr) * hnormal[1] + (wl * vyl + wm * vym + wr * vyr) * hnormal[2]
 end
 
-<<<<<<< HEAD
-function integrate(::Type{<:Cylindrical2D}, coordl, coordr, hnormal, velofunc::F ; kwargs...) where F
-=======
 """
 $(SIGNATURES)
 
@@ -360,7 +353,6 @@
 where ``r(\\mathrm{mid}(\\sigma))`` is the ``r``-coordinate of the mid-point of ``\\sigma``.
 """
 function integrate(::Type{<:Cylindrical2D}, coordl, coordr, hnormal, velofunc; kwargs...)
->>>>>>> 259681b4
     wl = 1.0 / 6.0
     wm = 2.0 / 3.0
     wr = 1.0 / 6.0
